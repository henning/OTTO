--- conflicted
+++ resolved
@@ -72,46 +72,22 @@
       return _data[_size - 1];
     }
 
-    constexpr const value_type& operator[](std::size_t idx)
+    constexpr value_type& operator[](std::size_t idx)
     {
       return _data[idx];
     }
 
-<<<<<<< HEAD
-    value_type& operator[](std::size_t idx)
-    {
-      return _data[idx];
-    }
-
-    value_type& push_back(value_type v)
-    {
-      _data[_size] = v;
-      _size += 1;
-      return back();
-    }
-
-    void pop_back()
-    {
-      _size -= 1;
-    }
-
-    void clear()
-    {
-      _size = 0;
-    }
-
-    value_type* data()
+    constexpr value_type* data()
     {
       return _data.data();
     }
 
-    const value_type* data() const
+    constexpr const value_type* data() const
     {
       return _data.data();
     }
 
 
-=======
     constexpr value_type& push_back(const value_type& e) {
       _data.at(_size) = e;
       _size++;
@@ -139,7 +115,6 @@
       _size = 0;
     }
 
->>>>>>> d8322a33
   private:
     std::array<value_type, capacity()> _data;
     std::size_t _size;
