--- conflicted
+++ resolved
@@ -129,17 +129,6 @@
     /*
      * Range algorithms
      */
-<<<<<<< HEAD
-=======
-
-    template<typename InputIt, typename Size, typename F>
-    constexpr InputIt for_each_n(InputIt&& first, Size n, F&& f)
-    {
-      for (Size i = 0; i < n; ++first, ++i) {
-        std::invoke(f, *first);
-      }
-      return first;
-    }
 
     /// `for_each` with access to an index value. Function called as `f(i, *it)`
     ///
@@ -169,50 +158,6 @@
       return indexed_for_each(std::begin(rng), std::end(rng), std::forward<F>(f));
     }
 
-
-    /// `for_each_n` with access to an index value. Function called as `f(*it, i)`
-    ///
-    /// for `n` iterations, invoke `f` with args `*iter, i`
-    /// where `iter` is the current iterator starting with `first`,
-    /// and `i` is an incrementing value, starting at zero.
-    /// Use this instead of raw indexed loops wherever possible.
-    ///
-    /// \param first Input iterator to the begining of the range
-    /// \param n Number of iterations to go through
-    /// \param f Must be invocable with arguments `value_type`, `std::size_t`
-    /// \returns An iterator one past the last one visited
-    template<class InputIt, class Size, class F>
-    constexpr InputIt indexed_for_n(InputIt first, Size n, F&& f)
-    {
-      for (Size i = 0; i < n; ++first, ++i) {
-        std::invoke(f, *first, i);
-      }
-      return first;
-    }
-
-    template<class Rng, class Size, class F>
-    constexpr std::size_t indexed_for_n(Rng&& rng, Size n, F&& f)
-    {
-      return indexed_for_n(std::begin(rng), std::end(rng), n, std::forward<F>(f));
-    }
-
-    template<typename Iter1, typename Iter2, typename F>
-    constexpr void for_both(Iter1&& f1, Iter1&& l1, Iter2&& f2, Iter2&& l2, F&& f)
-    {
-      Iter1 i1 = std::forward<Iter1>(f1);
-      Iter2 i2 = std::forward<Iter2>(f2);
-      for (; i1 != l1 && i2 != l2; i1++, i2++) {
-        std::invoke(f, *i1, *i2);
-      }
-    }
-
-    template<typename Rng1, typename Rng2, typename F>
-    constexpr void for_both(Rng1&& r1, Rng2&& r2, F&& f)
-    {
-      for_both(std::begin(r1), std::end(r1), std::begin(r2), std::end(r2), std::forward<F>(f));
-    }
-
->>>>>>> cc4fc252
     /// Container based wrapper for \ref std::accumulate()
     template<typename Cont, typename T>
     constexpr auto accumulate(Cont&& cont, T&& init)
