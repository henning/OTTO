#include "engine_manager.hpp"

#include "core/engine/engine_dispatcher.hpp"
#include "core/engine/engine_dispatcher.inl"
#include "core/ui/vector_graphics.hpp"
<<<<<<< HEAD
#include "engines/misc/master/master.hpp"
=======
#include "engines/arps/ARP/arp.hpp"
#include "engines/fx/chorus/chorus.hpp"
>>>>>>> 300b1c82
#include "engines/fx/wormhole/wormhole.hpp"
#include "engines/synths/OTTOFM/ottofm.hpp"
#include "engines/synths/goss/goss.hpp"
#include "services/application.hpp"
#include "services/clock_manager.hpp"

namespace otto::services {

  using namespace core;
  using namespace core::engine;

  struct DefaultEngineManager final : EngineManager {
    DefaultEngineManager();

    void start() override;
    audio::ProcessData<2> process(audio::ProcessData<1> external_in) override;

  private:
    using EffectsDispatcher = EngineDispatcher< //
      EngineType::effect,
      engine::OffEngine<EngineType::effect>,
      engines::wormhole::Wormhole,
      engines::chorus::Chorus>;
    using ArpDispatcher = EngineDispatcher< //
      EngineType::arpeggiator,
      engine::OffEngine<EngineType::arpeggiator>,
      engines::arp::Arp>;
    using SynthDispatcher = EngineDispatcher< //
      EngineType::synth,
      engines::ottofm::OttofmEngine,
      engines::goss::GossEngine>;

    SynthDispatcher synth;
    EffectsDispatcher effect1;
    EffectsDispatcher effect2;
    ArpDispatcher arpeggiator;
    // EffectsDispatcher effect1{true};
    // EffectsDispatcher effect2{true};

    // engines::Sends synth_send;
    // engines::Sends line_in_send;
    engines::master::Master master;
    // engines::Sequencer sequencer;
  };

  std::unique_ptr<EngineManager> EngineManager::create_default()
  {
    return std::make_unique<DefaultEngineManager>();
  }

  DefaultEngineManager::DefaultEngineManager()
  {
    auto& ui_manager = *Application::current().ui_manager;
    auto& state_manager = *Application::current().state_manager;
    auto& controller = *Application::current().controller;

    auto reg_ss = [&](auto se, auto&& f) { return ui_manager.register_screen_selector(se, f); };

    // reg_ss(ScreenEnum::sends, [&]() -> auto& { return synth_send.screen(); });
    // reg_ss(ScreenEnum::routing, );
    reg_ss(ScreenEnum::fx1, [&]() { return effect1.engine_screen(); });
    reg_ss(ScreenEnum::fx1_selector, [&]() { return effect1.selector_screen(); });
    reg_ss(ScreenEnum::fx2, [&]() { return effect2.engine_screen(); });
    reg_ss(ScreenEnum::fx2_selector, [&]() { return effect2.selector_screen(); });
    // reg_ss(ScreenEnum::looper,         [&] () -> auto& { return  ; });
<<<<<<< HEAD
    reg_ss(ScreenEnum::arp, [&]() { return arpeggiator.screen(); });
    // reg_ss(ScreenEnum::arp_selector, [&]() -> auto& { return arpeggiator.selector_screen(); });
    reg_ss(ScreenEnum::master, [&]() { return master.screen(); });
=======
    reg_ss(ScreenEnum::arp, [&]() { return arpeggiator.engine_screen(); });
    reg_ss(ScreenEnum::arp_selector, [&]() { return arpeggiator.selector_screen(); });
    // reg_ss(ScreenEnum::master, [&]() -> auto& { return master.screen(); });
>>>>>>> 300b1c82
    // reg_ss(ScreenEnum::sequencer, [&]() -> auto& { return sequencer.screen(); });
    // reg_ss(ScreenEnum::sampler, [&]() -> auto& { return sequencer.sampler_screen(); });
    // reg_ss(ScreenEnum::sampler_envelope, [&]() -> auto& { return sequencer.envelope_screen(); });
    reg_ss(ScreenEnum::synth, [&]() { return synth.engine_screen(); });
    reg_ss(ScreenEnum::synth_selector, [&]() { return synth.selector_screen(); });
    reg_ss(ScreenEnum::synth_envelope, [&]() { return synth->envelope_screen(); });
    reg_ss(ScreenEnum::voices, [&]() { return synth->voices_screen(); });
    // reg_ss(ScreenEnum::external,       [&] () -> auto& { return  ; });
    // reg_ss(ScreenEnum::twist1,         [&] () -> auto& { return  ; });
    // reg_ss(ScreenEnum::twist2,         [&] () -> auto& { return  ; });

    ui_manager.state.current_screen.on_change().connect([&](auto new_val) {
      switch (new_val) {
        case ScreenEnum::synth: [[fallthrough]];
        case ScreenEnum::synth_envelope: [[fallthrough]];
        case ScreenEnum::synth_selector: [[fallthrough]];
        case ScreenEnum::voices:
          if (ui_manager.state.active_channel != +ChannelEnum::internal)
            ui_manager.state.active_channel = +ChannelEnum::internal;
        default: break;
      }
    });

    // controller.register_key_handler(input::Key::sequencer, [&](input::Key k) {
    // ui_manager.display(ScreenEnum::sequencer);
    // });

    // controller.register_key_handler(input::Key::sampler, [&](input::Key k) { ui_manager.display(ScreenEnum::sampler);
    // });

    controller.register_key_handler(input::Key::arp, [&](input::Key k) {
      if (controller.is_pressed(input::Key::shift)) {
        ui_manager.display(ScreenEnum::arp_selector);
      } else {
        ui_manager.display(ScreenEnum::arp);
      }
    });

    controller.register_key_handler(input::Key::synth, [&](input::Key k) {
      if (controller.is_pressed(input::Key::shift)) {
        ui_manager.display(ScreenEnum::synth_selector);
      } else {
        ui_manager.display(ScreenEnum::synth);
      }
    });

    controller.register_key_handler(input::Key::envelope, [&](input::Key k) {
      if (ui_manager.state.active_channel == ChannelEnum::internal) {
        if (controller.is_pressed(input::Key::shift)) {
          ui_manager.display(ScreenEnum::voices);
        } else {
          ui_manager.display(ScreenEnum::synth_envelope);
        }
      } else {
        ui_manager.display(ScreenEnum::sampler_envelope);
      }
    });

    controller.register_key_handler(input::Key::fx1, [&](input::Key k) {
      if (controller.is_pressed(input::Key::shift)) {
        ui_manager.display(ScreenEnum::fx1_selector);
      } else {
        ui_manager.display(ScreenEnum::fx1);
      }
    });

    controller.register_key_handler(input::Key::fx2, [&](input::Key k) {
      if (controller.is_pressed(input::Key::shift)) {
        ui_manager.display(ScreenEnum::fx2_selector);
      } else {
        ui_manager.display(ScreenEnum::fx2);
      }
    });

    static ScreenEnum master_last_screen = ScreenEnum::master;
    // static ScreenEnum send_last_screen = ScreenEnum::sends;

    controller.register_key_handler(
      input::Key::master,
      [&](input::Key k) {
        master_last_screen = ui_manager.state.current_screen;
        ui_manager.display(ScreenEnum::master);
      },
      [&](input::Key k) {
        if (master_last_screen) ui_manager.display(master_last_screen);
      });

    // controller.register_key_handler(
    //   input::Key::sends,
    //   [&](input::Key k) {
    //     send_last_screen = ui_manager.state.current_screen;
    //     ui_manager.display(ScreenEnum::sends);
    //   },
    //   [&](input::Key k) {
    //     if (send_last_screen) ui_manager.display(send_last_screen);
    //   });

    auto load = [&](nlohmann::json& data) {
      util::deserialize(synth, data["Synth"]);
      util::deserialize(effect1, data["Effect1"]);
      util::deserialize(effect2, data["Effect2"]);
      // master.from_json(data["Master"]);
      // arpeggiator.from_json(data["Arpeggiator"]);
      // sequencer.from_json(data["Sequencer"]);
    };

    auto save = [&] {
      return nlohmann::json({
        {"Synth", util::serialize(synth)}, //
        {"Effect1", util::serialize(effect1)},
        {"Effect2", util::serialize(effect2)},
        // {"Master", master.to_json()},
        // {"Arpeggiator", arpeggiator.to_json()},
        // {"Sequencer", sequencer.to_json()},
      });
    };

    state_manager.attach("Engines", load, save);
  }

  void DefaultEngineManager::start() {}

  audio::ProcessData<2> DefaultEngineManager::process(audio::ProcessData<1> external_in)
  {
    // Main processor function
    auto midi_in = external_in.midi_only();
    midi_in.clock = ClockManager::current().step_frames(external_in.nframes);
    auto arp_out = arpeggiator.process(midi_in);
    auto synth_out = synth.process(arp_out.with(external_in.audio));
    auto right_chan = Application::current().audio_manager->buffer_pool().allocate();

    util::copy(synth_out.audio, right_chan.begin());

    auto fx1_bus = Application::current().audio_manager->buffer_pool().allocate();
    auto fx2_bus = Application::current().audio_manager->buffer_pool().allocate();

    for (auto&& [snth, fx1, fx2] : util::zip(synth_out.audio, fx1_bus, fx2_bus)) {
      fx1 = snth * 0.25; // * synth_send.props.to_FX1;
      fx2 = snth * 0.25; // * synth_send.props.to_FX2;
    }
    auto fx1_out = effect1.process(audio::ProcessData<1>(fx1_bus));
    auto fx2_out = effect2.process(audio::ProcessData<1>(fx2_bus));

<<<<<<< HEAD
    // Temporary. Get only synth output for testing
    for (auto&& [snth, l, r] : util::zip(synth_out.audio, fx1_out.audio[0], fx1_out.audio[1])) {
      l = r = snth;
    }
    return master.audio->process(fx1_out);
=======
>>>>>>> 300b1c82
    // // Sequencer. Outputs L/R dry output and adds to fx busses.
    // // auto seq_dry = sequencer.process(midi_in, fx1_bus, fx2_bus);
    // auto fx1_out = effect1->process(audio::ProcessData<1>(fx1_bus));
    // auto fx2_out = effect2->process(audio::ProcessData<1>(fx2_bus));

    // Stereo output gathered in fx1_out
    for (auto&& [snth, fx1L, fx1R, fx2L, fx2R] :
         util::zip(synth_out.audio, fx1_out.audio[0], fx1_out.audio[1], fx2_out.audio[0], fx2_out.audio[1])) {
      fx1L += fx2L + snth * 0.5; // * synth_send.props.dry * (1 - synth_send.props.dry_pan);
      fx1R += fx2R + snth * 0.5; // * synth_send.props.dry * (1 + synth_send.props.dry_pan);
    }

    // return master.audio->process(std.move(fx1_out));
    // synth_out.audio.release();
    // fx2_out.audio[0].release();
    // fx2_out.audio[1].release();
    // fx1_bus.release();
    // fx2_bus.release();


    // auto smplr_out = sequencer.process(midi_in);
    // for (auto&& [resL, resR, smplr] : util::zip(fx1_out.audio[0], fx1_out.audio[1], smplr_out.audio)) {
    //   resL += smplr;
    //   resR += smplr;
    // }


    // return master.process(std::move(fx1_out));
    /*
    auto temp = Application::current().audio_manager->buffer_pool().allocate_multi_clear<2>();
    for (auto&& [in, tmp] : util::zip(seq_out, temp)) {
    std::get<0>(tmp) += std::get<0>(in);
        std::get<1>(tmp) += std::get<0>(in);
        }
    return master.process({std::move(temp),external_in.midi,external_in.nframes});
    */
  }

} // namespace otto::services<|MERGE_RESOLUTION|>--- conflicted
+++ resolved
@@ -3,12 +3,9 @@
 #include "core/engine/engine_dispatcher.hpp"
 #include "core/engine/engine_dispatcher.inl"
 #include "core/ui/vector_graphics.hpp"
-<<<<<<< HEAD
 #include "engines/misc/master/master.hpp"
-=======
 #include "engines/arps/ARP/arp.hpp"
 #include "engines/fx/chorus/chorus.hpp"
->>>>>>> 300b1c82
 #include "engines/fx/wormhole/wormhole.hpp"
 #include "engines/synths/OTTOFM/ottofm.hpp"
 #include "engines/synths/goss/goss.hpp"
@@ -74,15 +71,9 @@
     reg_ss(ScreenEnum::fx2, [&]() { return effect2.engine_screen(); });
     reg_ss(ScreenEnum::fx2_selector, [&]() { return effect2.selector_screen(); });
     // reg_ss(ScreenEnum::looper,         [&] () -> auto& { return  ; });
-<<<<<<< HEAD
-    reg_ss(ScreenEnum::arp, [&]() { return arpeggiator.screen(); });
-    // reg_ss(ScreenEnum::arp_selector, [&]() -> auto& { return arpeggiator.selector_screen(); });
-    reg_ss(ScreenEnum::master, [&]() { return master.screen(); });
-=======
     reg_ss(ScreenEnum::arp, [&]() { return arpeggiator.engine_screen(); });
     reg_ss(ScreenEnum::arp_selector, [&]() { return arpeggiator.selector_screen(); });
-    // reg_ss(ScreenEnum::master, [&]() -> auto& { return master.screen(); });
->>>>>>> 300b1c82
+    reg_ss(ScreenEnum::master, [&]() { return master.screen(); });
     // reg_ss(ScreenEnum::sequencer, [&]() -> auto& { return sequencer.screen(); });
     // reg_ss(ScreenEnum::sampler, [&]() -> auto& { return sequencer.sampler_screen(); });
     // reg_ss(ScreenEnum::sampler_envelope, [&]() -> auto& { return sequencer.envelope_screen(); });
@@ -226,14 +217,11 @@
     auto fx1_out = effect1.process(audio::ProcessData<1>(fx1_bus));
     auto fx2_out = effect2.process(audio::ProcessData<1>(fx2_bus));
 
-<<<<<<< HEAD
     // Temporary. Get only synth output for testing
     for (auto&& [snth, l, r] : util::zip(synth_out.audio, fx1_out.audio[0], fx1_out.audio[1])) {
       l = r = snth;
     }
     return master.audio->process(fx1_out);
-=======
->>>>>>> 300b1c82
     // // Sequencer. Outputs L/R dry output and adds to fx busses.
     // // auto seq_dry = sequencer.process(midi_in, fx1_bus, fx2_bus);
     // auto fx1_out = effect1->process(audio::ProcessData<1>(fx1_bus));
