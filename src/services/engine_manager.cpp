#include "engine_manager.hpp"

#include "engines/fx/wormhole/wormhole.hpp"
#include "engines/fx/pingpong/pingpong.hpp"
#include "engines/misc/master/master.hpp"
#include "engines/seq/arp/arp.hpp"
#include "engines/seq/euclid/euclid.hpp"
#include "engines/synths/OTTOFM/ottofm.hpp"
#include "engines/synths/external/external.hpp"
#include "engines/synths/hammond/hammond.hpp"
#include "engines/synths/nuke/nuke.hpp"
#include "engines/synths/vocoder/vocoder.hpp"

#include "services/application.hpp"

namespace otto::services {

  using namespace core;
  using namespace core::engine;

  struct DefaultEngineManager final : EngineManager {
    DefaultEngineManager();

    void start() override;
    audio::ProcessData<2> process(audio::ProcessData<1> external_in) override;
    AnyEngine* by_name(const std::string& name) noexcept override;

  private:
    std::unordered_map<std::string, std::function<AnyEngine*()>> engineGetters;

    EngineDispatcher<EngineType::sequencer> sequencer;
    EngineDispatcher<EngineType::synth> synth;
    EngineDispatcher<EngineType::effect> effect;

    engines::Master master;
  };

  std::unique_ptr<EngineManager> EngineManager::create_default()
  {
    return std::make_unique<DefaultEngineManager>();
  }

  DefaultEngineManager::DefaultEngineManager()
  {
    auto& ui_manager = *Application::current().ui_manager;
    auto& state_manager = *Application::current().state_manager;

    engineGetters.try_emplace("Synth", [&]() { return dynamic_cast<AnyEngine*>(synth.current()); });
    engineGetters.try_emplace("Effect", [&]() { return dynamic_cast<AnyEngine*>(effect.current()); });
    engineGetters.try_emplace("Sequencer", [&]() { return dynamic_cast<AnyEngine*>(sequencer.current()); });

<<<<<<< HEAD
    sequencer.register_engine<engines::Arp>("Arp");
    sequencer.register_engine<engines::Euclid>("Euclid");
    synth.register_engine<engines::External>("External");
    synth.register_engine<engines::HammondSynth>("Hammond");
    synth.register_engine<engines::NukeSynth>("Nuke");
    synth.register_engine<engines::OTTOFMSynth>("OTTOFM");
    synth.register_engine<engines::VocoderSynth>("Vocoder");
    effect.register_engine<engines::Wormhole>("Wormhole");
=======
    register_engine<engines::Arp>();
    register_engine<engines::DXOTTOSynth>();
    register_engine<engines::Euclid>();
    register_engine<engines::External>();
    register_engine<engines::HammondSynth>();
    register_engine<engines::NukeSynth>();
    register_engine<engines::OTTOFMSynth>();
    register_engine<engines::VocoderSynth>();
    register_engine<engines::Wormhole>();
    register_engine<engines::Pingpong>();
>>>>>>> f3794be6

    sequencer.init();
    synth.init();
    effect.init();

    ui_manager.register_key_handler(ui::Key::sequencer, [&](ui::Key k) {
      if (ui_manager.is_pressed(ui::Key::shift)) {
        ui_manager.display(sequencer.selector_screen());
      } else {
        ui_manager.select_engine("Sequencer");
        ui_manager.display(sequencer->screen());
      }
    });

    ui_manager.register_key_handler(ui::Key::synth, [&](ui::Key k) {
      if (ui_manager.is_pressed(ui::Key::shift)) {
        ui_manager.display(synth.selector_screen());
      } else {
        ui_manager.select_engine("Synth");
      }
    });

    ui_manager.register_key_handler(ui::Key::envelope, [&](ui::Key k) {
      auto* owner = dynamic_cast<engines::EngineWithEnvelope*>(synth.current());
      if (owner) {
        if (ui_manager.is_pressed(ui::Key::shift)) {
          ui_manager.display(owner->voices_screen());
        } else {
          ui_manager.display(owner->envelope_screen());
        }
      }
    });

    ui_manager.register_key_handler(ui::Key::voices, [&](ui::Key k) {
      auto* owner = dynamic_cast<engines::EngineWithEnvelope*>(synth.current());
      if (owner) {
        ui_manager.display(owner->voices_screen());
      }
    });

    ui_manager.register_key_handler(ui::Key::fx1, [&](ui::Key k) {
      if (ui_manager.is_pressed(ui::Key::shift)) {
        ui_manager.display(effect.selector_screen());
      } else {
        ui_manager.select_engine("Effect");
      }
    });

    static ui::Screen* master_last_screen = nullptr;

    ui_manager.register_key_handler(ui::Key::master,
                                    [&](ui::Key k) {
                                      master_last_screen = ui_manager.current_screen();
                                      ui_manager.display(master.screen());
                                    },
                                    [&](ui::Key k) {
                                      if (master_last_screen)
                                        ui_manager.display(*master_last_screen);
                                    });

    auto load = [&](nlohmann::json& data) {
      synth.from_json(data["Synth"]);
      effect.from_json(data["Effect"]);
      master.from_json(data["Master"]);
      sequencer.from_json(data["Sequencer"]);
    };

    auto save = [&] {
      return nlohmann::json({{"Synth", synth.to_json()},
                             {"Effect", effect.to_json()},
                             {"Master", master.to_json()},
                             {"Sequencer", sequencer.to_json()}});
    };

    state_manager.attach("Engines", load, save);

    sequencer.select(std::size_t(0));
    synth.select(std::size_t(0));
    effect.select(std::size_t(0));
  }

  void DefaultEngineManager::start() {}

  audio::ProcessData<2> DefaultEngineManager::process(audio::ProcessData<1> external_in)
  {
    // Main processor function
    auto midi_in = external_in.midi_only();
    auto seq_out = sequencer->process(midi_in);
    auto audio_out = Application::current().audio_manager->buffer_pool().allocate_multi<2>();
    auto synth_out = synth->process({external_in.audio, seq_out.midi, external_in.nframes});

    for (auto&& [snth, out] : util::zip(synth_out, audio_out)) {
      std::get<0>(out) = std::get<0>(snth);
      std::get<1>(out) = std::get<0>(snth);
    }
    synth_out.audio.release();
    auto fx_out = effect->process(seq_out.redirect(audio_out));
    audio_out.release();

    return master.process(std::move(fx_out));
  }

  AnyEngine* DefaultEngineManager::by_name(const std::string& name) noexcept
  {
    auto getter = engineGetters.find(name);
    if (getter == engineGetters.end()) return nullptr;

    return getter->second();
  }

} // namespace otto::services<|MERGE_RESOLUTION|>--- conflicted
+++ resolved
@@ -49,7 +49,6 @@
     engineGetters.try_emplace("Effect", [&]() { return dynamic_cast<AnyEngine*>(effect.current()); });
     engineGetters.try_emplace("Sequencer", [&]() { return dynamic_cast<AnyEngine*>(sequencer.current()); });
 
-<<<<<<< HEAD
     sequencer.register_engine<engines::Arp>("Arp");
     sequencer.register_engine<engines::Euclid>("Euclid");
     synth.register_engine<engines::External>("External");
@@ -58,18 +57,7 @@
     synth.register_engine<engines::OTTOFMSynth>("OTTOFM");
     synth.register_engine<engines::VocoderSynth>("Vocoder");
     effect.register_engine<engines::Wormhole>("Wormhole");
-=======
-    register_engine<engines::Arp>();
-    register_engine<engines::DXOTTOSynth>();
-    register_engine<engines::Euclid>();
-    register_engine<engines::External>();
-    register_engine<engines::HammondSynth>();
-    register_engine<engines::NukeSynth>();
-    register_engine<engines::OTTOFMSynth>();
-    register_engine<engines::VocoderSynth>();
-    register_engine<engines::Wormhole>();
-    register_engine<engines::Pingpong>();
->>>>>>> f3794be6
+    effect.register_engine<engines::Pingpong>("Pingpong");
 
     sequencer.init();
     synth.init();
