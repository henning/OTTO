#include "engine_manager.hpp"

#include "core/engine/engine_dispatcher.hpp"
#include "core/engine/engine_dispatcher.inl"
#include "core/ui/screen.hpp"
#include "core/ui/vector_graphics.hpp"
#include "engines/misc/sends/sends.hpp"
#include "engines/arps/ARP/arp.hpp"
#include "engines/fx/chorus/chorus.hpp"
#include "engines/fx/wormhole/wormhole.hpp"
#include "engines/misc/looper/screen.hpp"
#include "engines/misc/mixer/screen.hpp"
#include "engines/misc/sampler/screen.hpp"
#include "engines/misc/sequencer/screen.hpp"
#include "engines/misc/saveslots/screen.hpp"
#include "engines/synths/OTTOFM/ottofm.hpp"
#include "engines/synths/goss/goss.hpp"
#include "engines/twists/twist1/screen.hpp"
#include "engines/twists/twist2/screen.hpp"
#include "services/application.hpp"
#include "services/clock_manager.hpp"

namespace otto::services {

  using namespace core;
  using namespace core::engine;

  struct DefaultEngineManager final : EngineManager {
    DefaultEngineManager();

    void start() override;
    audio::ProcessData<2> process(audio::ProcessData<1> external_in) override;

  private:
    using EffectsDispatcher = EngineDispatcher< //
      EngineType::effect,
      engine::OffEngine<EngineType::effect>,
      engines::wormhole::Wormhole,
      engines::chorus::Chorus>;
    using ArpDispatcher = EngineDispatcher< //
      EngineType::arpeggiator,
      engine::OffEngine<EngineType::arpeggiator>,
      engines::arp::Arp>;
    using SynthDispatcher = EngineDispatcher< //
      EngineType::synth,
      engines::ottofm::OttofmEngine,
      engines::goss::GossEngine>;

    SynthDispatcher synth;
    EffectsDispatcher effect1;
    EffectsDispatcher effect2;
    ArpDispatcher arpeggiator;
    // EffectsDispatcher effect1{true};
    // EffectsDispatcher effect2{true};

<<<<<<< HEAD
    // Placeholder screens for future features
    engines::twist1::Screen twist1screen;
    engines::twist2::Screen twist2screen;
    engines::looper::Screen looperscreen;
    engines::sampler::Screen samplerscreen;
    engines::sequencer::Screen sequencerscreen;
    engines::mixer::Screen mixerscreen;
    engines::saveslots::Screen savescreen;


    // engines::Sends synth_send;
=======
    engines::sends::Sends synth_send;
>>>>>>> f8cddd92
    // engines::Sends line_in_send;
    // engines::Master master;
    // engines::Sequencer sequencer;
  };

  std::unique_ptr<EngineManager> EngineManager::create_default()
  {
    return std::make_unique<DefaultEngineManager>();
  }

  DefaultEngineManager::DefaultEngineManager()
  {
    auto& ui_manager = *Application::current().ui_manager;
    auto& state_manager = *Application::current().state_manager;
    auto& controller = *Application::current().controller;

    auto reg_ss = [&](auto se, auto&& f) { return ui_manager.register_screen_selector(se, f); };

<<<<<<< HEAD
    // reg_ss(ScreenEnum::sends, [&]() -> auto& { return synth_send.screen(); });
    reg_ss(ScreenEnum::routing, [&]() { return (ui::ScreenAndInput){mixerscreen, mixerscreen.input}; });
    reg_ss(ScreenEnum::saveslots, [&]() { return (ui::ScreenAndInput){savescreen, savescreen.input}; });
=======
    reg_ss(ScreenEnum::sends, [&]() { return synth_send.screen(); });
    // reg_ss(ScreenEnum::routing, );
>>>>>>> f8cddd92
    reg_ss(ScreenEnum::fx1, [&]() { return effect1.engine_screen(); });
    reg_ss(ScreenEnum::fx1_selector, [&]() { return effect1.selector_screen(); });
    reg_ss(ScreenEnum::fx2, [&]() { return effect2.engine_screen(); });
    reg_ss(ScreenEnum::fx2_selector, [&]() { return effect2.selector_screen(); });
    reg_ss(ScreenEnum::looper, [&]() { return (ui::ScreenAndInput){looperscreen, looperscreen.input}; });
    reg_ss(ScreenEnum::arp, [&]() { return arpeggiator.engine_screen(); });
    reg_ss(ScreenEnum::arp_selector, [&]() { return arpeggiator.selector_screen(); });
    // reg_ss(ScreenEnum::master, [&]() -> auto& { return master.screen(); });
    reg_ss(ScreenEnum::sequencer, [&]() { return (ui::ScreenAndInput){sequencerscreen, sequencerscreen.input}; });
    reg_ss(ScreenEnum::sampler, [&]() { return (ui::ScreenAndInput){samplerscreen, samplerscreen.input}; });
    // reg_ss(ScreenEnum::sampler_envelope, [&]() -> auto& { return sequencer.envelope_screen(); });
    reg_ss(ScreenEnum::synth, [&]() { return synth.engine_screen(); });
    reg_ss(ScreenEnum::synth_selector, [&]() { return synth.selector_screen(); });
    reg_ss(ScreenEnum::synth_envelope, [&]() { return synth->envelope_screen(); });
    reg_ss(ScreenEnum::voices, [&]() { return synth->voices_screen(); });
    // reg_ss(ScreenEnum::external,       [&] () -> auto& { return  ; });
    reg_ss(ScreenEnum::twist1, [&]() { return (ui::ScreenAndInput){twist1screen, twist1screen.input}; });
    reg_ss(ScreenEnum::twist2, [&]() { return (ui::ScreenAndInput){twist2screen, twist2screen.input}; });


    ui_manager.state.current_screen.on_change().connect([&](auto new_val) {
      switch (new_val) {
        case ScreenEnum::synth: [[fallthrough]];
        case ScreenEnum::synth_envelope: [[fallthrough]];
        case ScreenEnum::synth_selector: [[fallthrough]];
        case ScreenEnum::voices:
          if (ui_manager.state.active_channel != +ChannelEnum::internal)
            ui_manager.state.active_channel = +ChannelEnum::internal;
        default: break;
      }
    });

    controller.register_key_handler(input::Key::sequencer,
                                    [&](input::Key k) { ui_manager.display(ScreenEnum::sequencer); });

    controller.register_key_handler(input::Key::sampler,
                                    [&](input::Key k) { ui_manager.display(ScreenEnum::sampler); });

    controller.register_key_handler(input::Key::routing,
                                    [&](input::Key k) { ui_manager.display(ScreenEnum::routing); });

    controller.register_key_handler(input::Key::looper,
                                    [&](input::Key k) { ui_manager.display(ScreenEnum::looper); });

    controller.register_key_handler(input::Key::slots,
                                    [&](input::Key k) { ui_manager.display(ScreenEnum::saveslots); });

    controller.register_key_handler(input::Key::arp, [&](input::Key k) {
      if (controller.is_pressed(input::Key::shift)) {
        ui_manager.display(ScreenEnum::arp_selector);
      } else {
        ui_manager.display(ScreenEnum::arp);
      }
    });

    controller.register_key_handler(input::Key::synth, [&](input::Key k) {
      if (controller.is_pressed(input::Key::shift)) {
        ui_manager.display(ScreenEnum::synth_selector);
      } else {
        ui_manager.display(ScreenEnum::synth);
      }
    });

    controller.register_key_handler(input::Key::envelope, [&](input::Key k) {
      if (ui_manager.state.active_channel == ChannelEnum::internal) {
        if (controller.is_pressed(input::Key::shift)) {
          ui_manager.display(ScreenEnum::voices);
        } else {
          ui_manager.display(ScreenEnum::synth_envelope);
        }
      } else {
        ui_manager.display(ScreenEnum::sampler_envelope);
      }
    });

    controller.register_key_handler(input::Key::fx1, [&](input::Key k) {
      if (controller.is_pressed(input::Key::shift)) {
        ui_manager.display(ScreenEnum::fx1_selector);
      } else {
        ui_manager.display(ScreenEnum::fx1);
      }
    });

    controller.register_key_handler(input::Key::fx2, [&](input::Key k) {
      if (controller.is_pressed(input::Key::shift)) {
        ui_manager.display(ScreenEnum::fx2_selector);
      } else {
        ui_manager.display(ScreenEnum::fx2);
      }
    });

    controller.register_key_handler(input::Key::twist1, [&](input::Key k) { ui_manager.display(ScreenEnum::twist1); });
    controller.register_key_handler(input::Key::twist2, [&](input::Key k) { ui_manager.display(ScreenEnum::twist2); });

    // static ScreenEnum master_last_screen = ScreenEnum::master;
    static ScreenEnum send_last_screen = ScreenEnum::sends;

    // controller.register_key_handler(
    //   input::Key::master,
    //   [&](input::Key k) {
    //     master_last_screen = ui_manager.state.current_screen;
    //     ui_manager.display(ScreenEnum::master);
    //   },
    //   [&](input::Key k) {
    //     if (master_last_screen) ui_manager.display(master_last_screen);
    //   });

    controller.register_key_handler(
      input::Key::sends,
      [&](input::Key k) {
        send_last_screen = ui_manager.state.current_screen;
        ui_manager.display(ScreenEnum::sends);
      },
      [&](input::Key k) {
        if (send_last_screen) ui_manager.display(send_last_screen);
      });

    auto load = [&](nlohmann::json& data) {
      util::deserialize(synth, data["Synth"]);
      util::deserialize(effect1, data["Effect1"]);
      util::deserialize(effect2, data["Effect2"]);
      // master.from_json(data["Master"]);
      // arpeggiator.from_json(data["Arpeggiator"]);
      // sequencer.from_json(data["Sequencer"]);
    };

    auto save = [&] {
      return nlohmann::json({
        {"Synth", util::serialize(synth)}, //
        {"Effect1", util::serialize(effect1)},
        {"Effect2", util::serialize(effect2)},
        // {"Master", master.to_json()},
        // {"Arpeggiator", arpeggiator.to_json()},
        // {"Sequencer", sequencer.to_json()},
      });
    };

    state_manager.attach("Engines", load, save);
  }

  void DefaultEngineManager::start() {}

  audio::ProcessData<2> DefaultEngineManager::process(audio::ProcessData<1> external_in)
  {
    // Main processor function
    auto midi_in = external_in.midi_only();
    midi_in.clock = ClockManager::current().step_frames(external_in.nframes);
    auto arp_out = arpeggiator.process(midi_in);
    auto synth_out = synth.process(arp_out.with(external_in.audio));
    auto right_chan = Application::current().audio_manager->buffer_pool().allocate();

    nano::copy(synth_out.audio, right_chan.begin());

    auto fx1_bus = Application::current().audio_manager->buffer_pool().allocate();
    auto fx2_bus = Application::current().audio_manager->buffer_pool().allocate();

    for (auto&& [snth, fx1, fx2] : util::zip(synth_out.audio, fx1_bus, fx2_bus)) {
      fx1 = snth * 0.25; // * synth_send.props.to_FX1;
      fx2 = snth * 0.25; // * synth_send.props.to_FX2;
    }
    auto fx1_out = effect1.process(audio::ProcessData<1>(fx1_bus));
    auto fx2_out = effect2.process(audio::ProcessData<1>(fx2_bus));

    // // Sequencer. Outputs L/R dry output and adds to fx busses.
    // // auto seq_dry = sequencer.process(midi_in, fx1_bus, fx2_bus);
    // auto fx1_out = effect1->process(audio::ProcessData<1>(fx1_bus));
    // auto fx2_out = effect2->process(audio::ProcessData<1>(fx2_bus));

    // Stereo output gathered in fx1_out
    for (auto&& [snth, fx1L, fx1R, fx2L, fx2R] :
         util::zip(synth_out.audio, fx1_out.audio[0], fx1_out.audio[1], fx2_out.audio[0], fx2_out.audio[1])) {
      fx1L += fx2L + snth * 0.5; // * synth_send.props.dry * (1 - synth_send.props.dry_pan);
      fx1R += fx2R + snth * 0.5; // * synth_send.props.dry * (1 + synth_send.props.dry_pan);
    }

    return fx1_out;
    // synth_out.audio.release();
    // fx2_out.audio[0].release();
    // fx2_out.audio[1].release();
    // fx1_bus.release();
    // fx2_bus.release();


    // auto smplr_out = sequencer.process(midi_in);
    // for (auto&& [resL, resR, smplr] : util::zip(fx1_out.audio[0], fx1_out.audio[1], smplr_out.audio)) {
    //   resL += smplr;
    //   resR += smplr;
    // }


    // return master.process(std::move(fx1_out));
    /*
    auto temp = Application::current().audio_manager->buffer_pool().allocate_multi_clear<2>();
    for (auto&& [in, tmp] : util::zip(seq_out, temp)) {
    std::get<0>(tmp) += std::get<0>(in);
        std::get<1>(tmp) += std::get<0>(in);
        }
    return master.process({std::move(temp),external_in.midi,external_in.nframes});
    */
  }

} // namespace otto::services<|MERGE_RESOLUTION|>--- conflicted
+++ resolved
@@ -53,7 +53,6 @@
     // EffectsDispatcher effect1{true};
     // EffectsDispatcher effect2{true};
 
-<<<<<<< HEAD
     // Placeholder screens for future features
     engines::twist1::Screen twist1screen;
     engines::twist2::Screen twist2screen;
@@ -63,11 +62,8 @@
     engines::mixer::Screen mixerscreen;
     engines::saveslots::Screen savescreen;
 
-
-    // engines::Sends synth_send;
-=======
     engines::sends::Sends synth_send;
->>>>>>> f8cddd92
+
     // engines::Sends line_in_send;
     // engines::Master master;
     // engines::Sequencer sequencer;
@@ -86,14 +82,9 @@
 
     auto reg_ss = [&](auto se, auto&& f) { return ui_manager.register_screen_selector(se, f); };
 
-<<<<<<< HEAD
-    // reg_ss(ScreenEnum::sends, [&]() -> auto& { return synth_send.screen(); });
     reg_ss(ScreenEnum::routing, [&]() { return (ui::ScreenAndInput){mixerscreen, mixerscreen.input}; });
     reg_ss(ScreenEnum::saveslots, [&]() { return (ui::ScreenAndInput){savescreen, savescreen.input}; });
-=======
     reg_ss(ScreenEnum::sends, [&]() { return synth_send.screen(); });
-    // reg_ss(ScreenEnum::routing, );
->>>>>>> f8cddd92
     reg_ss(ScreenEnum::fx1, [&]() { return effect1.engine_screen(); });
     reg_ss(ScreenEnum::fx1_selector, [&]() { return effect1.selector_screen(); });
     reg_ss(ScreenEnum::fx2, [&]() { return effect2.engine_screen(); });
