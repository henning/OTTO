--- conflicted
+++ resolved
@@ -83,10 +83,6 @@
     /// release stage
     bool is_triggered() noexcept;
 
-<<<<<<< HEAD
-    /// The current envelope value
-    float envelope() noexcept;
-
     /// Calculate the next glide points, envelope etc..
     /// 
     /// @note Must be called before calling operator(). VoiceManager::operator() and ::process do this.
@@ -96,8 +92,6 @@
 
     core::audio::ProcessData<1> process(core::audio::ProcessData<1>) noexcept;
 
-=======
->>>>>>> 5dd1c183
   private:
     template<typename T, int N>
     friend struct VoiceManager;
@@ -115,17 +109,10 @@
     void release() noexcept;
     void release_no_env() noexcept;
 
-<<<<<<< HEAD
-    /// Set the volume (typically 1, but might be different for sub-octaves)
-    void volume(float) noexcept;
-
-    float frequency_ = 0.f;
-=======
     /// Set the volume (typically 1, but might be different for sub-octaves or in unison mode)
     void volume(float) noexcept;
 
-    float frequency_ = 440.f;
->>>>>>> 5dd1c183
+    float frequency_ = 1.f;
     float velocity_ = 1.f;
     float level = 1.f;
     float aftertouch_ = 0.f;
@@ -135,15 +122,9 @@
     /// Points to the VoiceManager pitch_bend variable.
     float* pitch_bend_ = nullptr;
 
-<<<<<<< HEAD
-    gam::ADSR<> env_;
-    util::dsp::SegExpBypass<> glide_{0.f};
-=======
-    SegExpBypass<> glide_{0.f};
+    util::dsp::SegExpBypass<> glide_{1.f};
 
     // Note that the voicemanager does not contain the envelope of the voice by default
-
->>>>>>> 5dd1c183
   };
 
   // -- VOICE MANAGER -- //
