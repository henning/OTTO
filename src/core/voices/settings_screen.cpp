--- conflicted
+++ resolved
@@ -101,30 +101,6 @@
 
     //------------------------------//
     // Portamento
-<<<<<<< HEAD
-    ctx.group([&] {
-      ctx.globalCompositeOperation(NVG_XOR);
-      //Background. Note, colour doesn't matter for this,
-      //it is only to get the logic to work
-      ctx.beginPath();
-      ctx.fillStyle(Colours::Gray50);
-      ctx.roundedRect({x_pad, y_pad + space + y_shift}, {width - 2 * x_pad, space}, 10);
-      ctx.fill();
-
-      // Text
-      ctx.beginPath();
-      ctx.fillStyle(Colours::Yellow);
-      ctx.textAlign(HorizontalAlign::Center, VerticalAlign::Middle);
-      ctx.fillText("portamento", {width * 0.5, y_pad + 1.5 * space + y_shift});
-
-      // Fill
-      constexpr float fudge = 3.f;
-      ctx.beginPath();
-      ctx.fillStyle(Colours::Yellow);
-      ctx.roundedRect({x_pad + fudge, y_pad + space + y_shift}, {(width - 2 * x_pad - fudge) * props.portamento, space}, 10);
-      ctx.fill();
-    });
-=======
     ctx.globalCompositeOperation(CompositeOperation::XOR);
     //Background. Note, colour doesn't matter for this,
     //it is only to get the logic to work
@@ -147,7 +123,6 @@
     ctx.fillText("portamento", {width * 0.5, y_pad + 1.5 * space + y_shift});
 
     ctx.globalCompositeOperation(CompositeOperation::SOURCE_OVER);
->>>>>>> b32e9c92
 
     // Rectangle
     ctx.beginPath();
