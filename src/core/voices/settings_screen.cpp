--- conflicted
+++ resolved
@@ -35,7 +35,6 @@
     using details::PlayMode;
     switch (ev.encoder) {
     case Encoder::blue: props.play_mode.step(ev.steps); break;
-<<<<<<< HEAD
     case Encoder::green: {
       switch (props.play_mode) {
         case PlayMode::poly: props.rand.step(ev.steps); break;
@@ -52,11 +51,6 @@
       props.retrig = !props.retrig;
       break;
     }
-=======
-    case Encoder::green: props.portamento.step(ev.steps); break;
-    case Encoder::red: props.transpose.step(ev.steps); break;
-    default: break;
->>>>>>> 4d2a04d7
     }
   }
 
@@ -74,19 +68,10 @@
     ctx.beginPath();
     ctx.fillStyle(Colours::Blue);
     ctx.textAlign(HorizontalAlign::Center, VerticalAlign::Bottom);
-    ctx.fillText(to_string(props.play_mode), {3.5 * x_pad, y_pad + 0.6 * space + y_shift});
-
-<<<<<<< HEAD
-    ctx.font(Fonts::Norm, 35);
-=======
-    ctx.beginPath();
-    ctx.fillStyle(Colours::Blue);
-    ctx.textAlign(HorizontalAlign::Right, VerticalAlign::Middle);
-    ctx.fillText(util::to_string(props.play_mode.get()).data(), {width - x_pad, y_pad});
->>>>>>> 4d2a04d7
+    ctx.fillText(util::to_string(props.play_mode.get()).data(), {3.5f * x_pad, y_pad + 0.6f * space + y_shift});
 
     ctx.beginPath();
-    constexpr int green_x = width - 2.5 * x_pad;
+    constexpr float green_x = width - 2.5f * x_pad;
     ctx.fillStyle(Colours::Green);
     ctx.textAlign(HorizontalAlign::Center, VerticalAlign::Middle);
     ctx.fillText(aux_setting(props.play_mode), {green_x, y_pad - 0.2 * space + y_shift});
@@ -96,19 +81,19 @@
     ctx.textAlign(HorizontalAlign::Center, VerticalAlign::Bottom);
     switch (props.play_mode) {
       case PlayMode::poly: {
-        ctx.fillText(fmt::format("{:3.2}", props.rand), {green_x, y_pad + 0.8 * space + y_shift});
+        ctx.fillText(fmt::format("{:3.2}", props.rand), {green_x, y_pad + 0.8f * space + y_shift});
         break;
       }
       case PlayMode::mono: {
-        ctx.fillText(fmt::format("{:3.2}", props.sub), {green_x, y_pad + 0.8 * space + y_shift});
+        ctx.fillText(fmt::format("{:3.2}", props.sub), {green_x, y_pad + 0.8f * space + y_shift});
         break;
       }
       case PlayMode::unison: {
-        ctx.fillText(fmt::format("{:3.2}", props.detune), {green_x, y_pad + 0.8 * space + y_shift});
+        ctx.fillText(fmt::format("{:3.2}", props.detune), {green_x, y_pad + 0.8f * space + y_shift});
         break;
       }
       case PlayMode::interval: {
-        ctx.fillText(fmt::format("{:+}", props.interval), {green_x, y_pad + 0.8 * space + y_shift});
+        ctx.fillText(fmt::format("{:+}", props.interval), {green_x, y_pad + 0.8f * space + y_shift});
         break;
       }
     };
@@ -126,7 +111,6 @@
     // Fill
     constexpr float fudge = 3.f;
     ctx.beginPath();
-<<<<<<< HEAD
     ctx.fillStyle(Colours::Yellow);
     ctx.roundedRect({x_pad + fudge, y_pad + space + y_shift}, {(width - 2 * x_pad - fudge) * props.portamento, space}, 10);
     ctx.fill();
@@ -156,12 +140,9 @@
     ctx.lineTo(width - x_pad - top_part_length, y_pad + 2.5 * space + 0.5 * y_shift);
     ctx.moveTo(x_pad, y_pad + 3.5 * space);
     ctx.lineTo(width - x_pad, y_pad + 3.5 * space);
-    //ctx.roundedRect(x_pad, y_pad + 2.5 * space + y_shift, width - 2*x_pad, space -y_shift, 10);
     ctx.stroke();
 
     ctx.beginPath();
-=======
->>>>>>> 4d2a04d7
     ctx.fillStyle(Colours::Red);
     ctx.textAlign(HorizontalAlign::Center, VerticalAlign::Middle);
     ctx.fillText("legato", {width * 0.5, y_pad + 2.5 * space + 0.5 * y_shift});
@@ -178,11 +159,7 @@
     else ctx.fillStyle(Colours::Gray50);
     ctx.font(30);
     ctx.textAlign(HorizontalAlign::Right, VerticalAlign::Middle);
-<<<<<<< HEAD
     ctx.fillText("portamento", {width - x_pad, y_pad + 3 * space});
-=======
-    ctx.fillText(fmt::format("{:+}", props.transpose), {width - x_pad, y_pad + 2 * space});
->>>>>>> 4d2a04d7
   }
 
 } // namespace otto::core::voices