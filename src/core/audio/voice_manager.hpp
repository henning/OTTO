#pragma once

#include <array>
#include <gsl/gsl_util>
#include <queue>
#include <stack>

#include "util/algorithm.hpp"
#include "util/utility.hpp"

#include "core/audio/faust.hpp"
#include "core/audio/processor.hpp"

#include "core/props/props.hpp"
#include "core/ui/screen.hpp"

namespace otto::core::audio {

  using Voice = int;

  /// A pair of a note and a voice. Kept in the `notes_` stack
  struct NoteVoicePair {
    char note;
    Voice voice;

    bool has_voice() const noexcept
    {
      return voice >= 0;
    }
  };

  struct VoiceProps : props::Properties<props::no_serialize> {
    struct Midi : props::Properties<props::no_serialize> {
      props::Property<float> freq = {this, "freq", 440};
      props::Property<float> velocity = {this, "velocity", 1.0, props::has_limits::init(0.f, 1.f)};
      props::Property<bool> trigger = {this, "trigger", false};

      using Properties::Properties;
    } midi = {this, "midi"};

    using Properties::Properties;
  };

  struct VoiceIdxAndProps {
    int index;
    VoiceProps& props;
  };

  struct EnvelopeProps : props::Properties<> {
    props::Property<float> attack = {this, "Attack", 0, props::has_limits::init(0, 8),
                                     props::steppable::init(0.02)};

    props::Property<float> decay = {this, "Decay", 0, props::has_limits::init(0, 4),
                                    props::steppable::init(0.02)};

    props::Property<float> sustain = {this, "Sustain", 1, props::has_limits::init(0, 1),
                                      props::steppable::init(0.02)};

<<<<<<< HEAD
    props::Property<float> release = {this, "Release", 0.2,
                                      props::has_limits::init(0, 8),
=======
    props::Property<float> release = {this, "Release", 0.2, props::has_limits::init(0, 6),
>>>>>>> 66a31f40
                                      props::steppable::init(0.02)};

    using Properties::Properties;
  };

  enum struct PlayMode { poly, mono, unison };

  std::string to_string(PlayMode) noexcept;

  struct SettingsProps : props::Properties<> {
    props::Property<PlayMode, props::wrap> play_mode = {
      this, "Play Mode", PlayMode::poly, props::has_limits::init(PlayMode::poly, PlayMode::unison)};

    props::Property<float> portamento = {this, "Portamento", 0, props::has_limits::init(0, 1),
                                         props::steppable::init(0.01)};

    props::Property<int> octave = {this, "Octave", 0, props::has_limits::init(-2, 7)};

    props::Property<int> transpose = {this, "Transpose", 0, props::has_limits::init(-12, 12)};
    using Properties::Properties;
  };


  namespace detail {
    std::unique_ptr<ui::Screen> make_envelope_screen(EnvelopeProps& props);
    std::unique_ptr<ui::Screen> make_settings_screen(SettingsProps& props);
  } // namespace detail

  template<int N>
  struct VoiceManager {
    int last_voice;

    props::Properties<props::no_serialize> voices_props;

    std::array<VoiceProps, N> voices = util::generate_array<N>(
      [this](auto n) { return VoiceProps(&voices_props, std::to_string(n)); });

    EnvelopeProps envelope_props;
    SettingsProps settings_props;

    VoiceManager(props::properties_base& parent)
      : voices_props(&parent, "voices"),
        envelope_props(&parent, "envelope"),
        settings_props(&parent, "voice_settings"),
        envelope_screen_(detail::make_envelope_screen(envelope_props)),
        settings_screen_(detail::make_settings_screen(settings_props))
    {
      for (int i = 0; i < N; ++i) {
        free_voices.push_back(i);
      }
    }

    VoiceIdxAndProps handle_midi_event(const midi::AnyMidiEvent&);

    void process_before(audio::ProcessData<0> data);
    void process_after(audio::ProcessData<0> data);

    ui::Screen& envelope_screen() noexcept
    {
      return *envelope_screen_;
    }
    ui::Screen& settings_screen() noexcept
    {
      return *settings_screen_;
    }

    // Voice managagement //

  private:
    auto get_voice(char key) -> Voice;
    void stop_voice(char key);

    std::deque<Voice> free_voices;
    std::vector<NoteVoicePair> note_stack;

    props::properties_base* currently_linked;

    std::unique_ptr<ui::Screen> envelope_screen_;
    std::unique_ptr<ui::Screen> settings_screen_;
  };

  inline std::ostream& operator<<(std::ostream& o, NoteVoicePair nvp)
  {
    return o << "{n: " << (int) nvp.note << ", v: " << nvp.voice << "}";
  }

  template<typename T>
  std::ostream& operator<<(std::ostream& o, std::vector<T> const& v)
  {
    o << "[";
    for (std::size_t i = 0; i < v.size(); ++i) {
      o << v[i];
      if (i != (v.size() - 1)) o << ", ";
    }
    return o << "]";
  }

  template<typename T>
  std::ostream& operator<<(std::ostream& o, std::deque<T> const& v)
  {
    o << "[";
    for (std::size_t i = 0; i < v.size(); ++i) {
      o << v[i];
      if (i != (v.size() - 1)) o << ", ";
    }
    return o << "]";
  }

  template<int N>
  auto VoiceManager<N>::get_voice(char key) -> Voice
  {
    if (free_voices.size() > 0) {
      auto it = util::find_if(note_stack, [key](auto& nvp) { return nvp.note == key; });
      auto fvit = it == note_stack.end() ? free_voices.begin() : util::find(free_voices, it->voice);
      auto v = *fvit;
      free_voices.erase(fvit);
      return v;
    } else {
      auto found = util::find_if(note_stack, [](auto& nvp) { return nvp.has_voice(); });
      if (found != note_stack.end()) {
        Voice v = found->voice;
        found->voice = Voice{-1};
        voices[v].midi.trigger = false;
        DLOGI("Stealing voice {} from key {}", v, found->note);
        return v;
      } else {
        DLOGE("No voice found. Using voice 0");
        return Voice{0};
      }
    }
  }

  template<int N>
  void VoiceManager<N>::stop_voice(char key)
  {
    auto free_voice = [this](Voice v) {
      auto found = std::find_if(note_stack.rbegin(), note_stack.rend(),
                                [](auto nvp) { return !nvp.has_voice(); });
      if (found != note_stack.rend()) {
        found->voice = v;
        auto& vp = voices[v];
        vp.midi.trigger = true;
        vp.midi.freq =
          midi::note_freq(found->note + settings_props.octave * 12 + settings_props.transpose);
      } else {
        auto& vp = voices[v];
        free_voices.push_back(v);
        vp.midi.trigger = false;
      }
    };
    auto it = util::remove_if(note_stack, [key, &free_voice](auto nvp) {
      if (nvp.note == key) {
        if (nvp.has_voice()) free_voice(nvp.voice);
        return true;
      }
      return false;
    });
    note_stack.erase(it, note_stack.end());
  }

  template<int N>
  VoiceIdxAndProps VoiceManager<N>::handle_midi_event(const midi::AnyMidiEvent& ev)
  {
    util::match(ev,
                [this](midi::NoteOnEvent ev) {
                  stop_voice(gsl::narrow_cast<char>(ev.key));
                  Voice v = get_voice(ev.key);
                  note_stack.push_back({gsl::narrow_cast<char>(ev.key), v});
                  auto& vp = voices[v];
                  vp.midi.freq =
                    midi::note_freq(ev.key + settings_props.octave * 12 + settings_props.transpose);
                  vp.midi.velocity = ev.velocity / 127.f;
                  vp.midi.trigger = 1;
                  DLOGI("Voice {} begin key {} {}Hz velocity: {}", v, ev.key, vp.midi.freq,
                        vp.midi.velocity);
                  last_voice = v;
                },
                [this](midi::NoteOffEvent& ev) { stop_voice(gsl::narrow_cast<char>(ev.key)); },
                [](auto&&) {});
  }

  template<int N>
  void VoiceManager<N>::process_before(audio::ProcessData<0> data)
  {
    for (auto&& ev : data.midi) {
      util::match(ev,
                  [this](midi::NoteOnEvent ev) {
                    stop_voice(gsl::narrow_cast<char>(ev.key));
                    Voice v = get_voice(ev.key);
                    note_stack.push_back({gsl::narrow_cast<char>(ev.key), v});
                    auto& vp = voices[v];
                    vp.midi.freq = midi::note_freq(ev.key + settings_props.octave * 12 +
                                                   settings_props.transpose);
                    vp.midi.velocity = ev.velocity / 127.f;
                    vp.midi.trigger = 1;
                    DLOGI("Voice {} begin key {} {}Hz velocity: {}", v, ev.key, vp.midi.freq,
                          vp.midi.velocity);
                    last_voice = v;
                  },
                  [this](midi::NoteOffEvent& ev) { stop_voice(gsl::narrow_cast<char>(ev.key)); },
                  [](auto&&) {});
    }
  }

  template<int N>
  void VoiceManager<N>::process_after(audio::ProcessData<0> data)
  {
    for (auto&& ev : data.midi) {
      util::match(ev, [](auto&&) {});
    }
  }

} // namespace otto::core::audio<|MERGE_RESOLUTION|>--- conflicted
+++ resolved
@@ -56,12 +56,7 @@
     props::Property<float> sustain = {this, "Sustain", 1, props::has_limits::init(0, 1),
                                       props::steppable::init(0.02)};
 
-<<<<<<< HEAD
-    props::Property<float> release = {this, "Release", 0.2,
-                                      props::has_limits::init(0, 8),
-=======
-    props::Property<float> release = {this, "Release", 0.2, props::has_limits::init(0, 6),
->>>>>>> 66a31f40
+    props::Property<float> release = {this, "Release", 0.2, props::has_limits::init(0, 8),
                                       props::steppable::init(0.02)};
 
     using Properties::Properties;
